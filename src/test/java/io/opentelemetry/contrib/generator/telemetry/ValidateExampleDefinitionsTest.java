--- conflicted
+++ resolved
@@ -27,13 +27,9 @@
 import java.nio.file.Paths;
 
 public class ValidateExampleDefinitionsTest {
-
-<<<<<<< HEAD
+    
     private final String DEFINITION_BASE_PATH = Paths.get(System.getProperty("user.dir"), "example-definitions").toString();
     private final String DEFINITION_PATH = Paths.get(DEFINITION_BASE_PATH, "qa").toString();
-=======
-    private final String DEFINITION_PATH = Paths.get(System.getProperty("user.dir"), "example-definitions", "qa").toString();
->>>>>>> 2191572d
 
     @Test
     public void validateQAEntityAndMetricDefinitions() {
