/*
 * Copyright 2022 AppDynamics Inc.
 *
 * Licensed under the Apache License, Version 2.0 (the "License");
 * you may not use this file except in compliance with the License.
 * You may obtain a copy of the License at
 *
 *     http://www.apache.org/licenses/LICENSE-2.0
 *
 * Unless required by applicable law or agreed to in writing, software
 * distributed under the License is distributed on an "AS IS" BASIS,
 * WITHOUT WARRANTIES OR CONDITIONS OF ANY KIND, either express or implied.
 * See the License for the specific language governing permissions and
 * limitations under the License.
 */

package io.opentelemetry.contrib.generator.telemetry;

import io.opentelemetry.contrib.generator.core.exception.GeneratorException;
import io.opentelemetry.contrib.generator.telemetry.cli.CLIProcessor;
import org.apache.commons.cli.MissingOptionException;
import org.apache.commons.cli.ParseException;
import org.testng.annotations.Test;

import java.nio.file.Paths;

public class TestCLIProcessor {

    private final String cliResourcesPath = Paths.get(System.getProperty("user.dir"), "src", "test", "resources",
            "test-definitions", "cli").toString();
    private final String RESOURCES_YAML = Paths.get(cliResourcesPath, "resource-definition.yaml").toString();
    private final String METRICS_YAML = Paths.get(cliResourcesPath, "metrics-cli-test.yaml").toString();
    private final String LOGS_YAML = Paths.get(cliResourcesPath, "logs-cli-test.yaml").toString();
    private final String TRACES_YAML = Paths.get(cliResourcesPath, "traces-cli-test.yaml").toString();

    @Test
    public void testAllGeneratorsNoAuthREST() throws ParseException {
        String noAuthTargetYAML = Paths.get(cliResourcesPath, "target-noauth.yaml").toString();
        String[] cliArgs = new String[] {
                "-r", RESOURCES_YAML, "-m", METRICS_YAML, "-l", LOGS_YAML, "-s", TRACES_YAML, "-t", noAuthTargetYAML
        };
        CLIProcessor.main(cliArgs);
    }

    @Test
    public void testMetricsTracesBasicAuthGRPC() throws ParseException {
        String basicAuthTargetYAML = Paths.get(cliResourcesPath, "target-basicauth.yaml").toString();
        String[] cliArgs = new String[] {
                "--resourceDefinition", RESOURCES_YAML, "--metricDefinition", METRICS_YAML,
                "--spanDefinition", TRACES_YAML, "--target", basicAuthTargetYAML
        };
        CLIProcessor.main(cliArgs);
    }

    @Test
<<<<<<< HEAD
    public void testAllGeneratorsOAuthGRPC() throws ParseException {
        String oauthTargetYAML = Paths.get(cliResourcesPath, "target-oauth.yaml").toString();
        String[] cliArgs = new String[] {
                "-e", ENTITIES_YAML, "-m", METRICS_YAML, "-l", LOGS_YAML, "-s", TRACES_YAML, "-t", oauthTargetYAML
=======
    public void testWithJSONFormatInputs() throws ParseException {
        String cliResourcesPath = Paths.get(System.getProperty("user.dir"), "src", "test", "resources",
                "test-definitions", "cli", "json").toString();
        String RESOURCES_JSON = Paths.get(cliResourcesPath, "resource-definition.json").toString();
        String METRICS_JSON = Paths.get(cliResourcesPath, "metrics-cli-test.json").toString();
        String LOGS_JSON = Paths.get(cliResourcesPath, "logs-cli-test.json").toString();
        String TRACES_JSON = Paths.get(cliResourcesPath, "traces-cli-test.json").toString();
        String basicAuthTargetYAML = Paths.get(cliResourcesPath, "..", "target-basicauth.yaml").toString();
        String[] cliArgs = new String[] {
                "--resourceDefinition", RESOURCES_JSON, "--metricDefinition", METRICS_JSON, "--logDefinition", LOGS_JSON,
                "--spanDefinition", TRACES_JSON, "--target", basicAuthTargetYAML, "--jsonFormat"
        };
        CLIProcessor.main(cliArgs);
    }

    @Test(expectedExceptions = MissingOptionException.class)
    public void testWithoutResourceDefinition() throws ParseException {
        String noAuthTargetYAML = Paths.get(cliResourcesPath, "target-noauth.yaml").toString();
        String[] cliArgs = new String[] { METRICS_YAML, "-l", LOGS_YAML, "-s", TRACES_YAML, "-t", noAuthTargetYAML };
        CLIProcessor.main(cliArgs);
    }

    @Test(expectedExceptions = GeneratorException.class)
    public void testWithOnlyResourceDefinition() throws ParseException {
        String noAuthTargetYAML = Paths.get(cliResourcesPath, "target-noauth.yaml").toString();
        String[] cliArgs = new String[] { "-r", RESOURCES_YAML, "-t", noAuthTargetYAML };
        CLIProcessor.main(cliArgs);
    }

    @Test(expectedExceptions = MissingOptionException.class)
    public void testWithoutTargetAuthYAML() throws ParseException {
        String[] cliArgs = new String[] { "-r", RESOURCES_YAML, METRICS_YAML, "-l", LOGS_YAML, "-s", TRACES_YAML };
        CLIProcessor.main(cliArgs);
    }

    @Test(expectedExceptions = GeneratorException.class)
    public void testWithoutAuthMode() throws ParseException {
        String noAuthModeYAML = Paths.get(cliResourcesPath, "negative", "no-auth-mode.yaml").toString();
        String[] cliArgs = new String[] {
                "-r", RESOURCES_YAML, "-m", METRICS_YAML, "-l", LOGS_YAML, "-s", TRACES_YAML, "-t", noAuthModeYAML
        };
        CLIProcessor.main(cliArgs);
    }

    @Test(expectedExceptions = GeneratorException.class)
    public void testWithInvalidAuthMode() throws ParseException {
        String invalidAuthModeYAML = Paths.get(cliResourcesPath, "negative", "invalid-auth-mode.yaml").toString();
        String[] cliArgs = new String[] {
                "-r", RESOURCES_YAML, "-m", METRICS_YAML, "-l", LOGS_YAML, "-s", TRACES_YAML, "-t", invalidAuthModeYAML
        };
        CLIProcessor.main(cliArgs);
    }

    @Test(expectedExceptions = GeneratorException.class)
    public void testWithoutEndpoint() throws ParseException {
        String noEndpointYAML = Paths.get(cliResourcesPath, "negative", "without-endpoint.yaml").toString();
        String[] cliArgs = new String[] {
                "-r", RESOURCES_YAML, "-m", METRICS_YAML, "-l", LOGS_YAML, "-s", TRACES_YAML, "-t", noEndpointYAML
        };
        CLIProcessor.main(cliArgs);
    }

    @Test(expectedExceptions = GeneratorException.class)
    public void testWithOnlyGRPCHost() throws ParseException {
        String onlyGRPCHostYAML = Paths.get(cliResourcesPath, "negative", "only-grpc-host.yaml").toString();
        String[] cliArgs = new String[] {
                "-r", RESOURCES_YAML, "-m", METRICS_YAML, "-l", LOGS_YAML, "-s", TRACES_YAML, "-t", onlyGRPCHostYAML
        };
        CLIProcessor.main(cliArgs);
    }

    @Test(expectedExceptions = GeneratorException.class)
    public void testWithOnlyGRPCPort() throws ParseException {
        String onlyGRPCPortYAML = Paths.get(cliResourcesPath, "negative", "only-grpc-port.yaml").toString();
        String[] cliArgs = new String[] {
                "-r", RESOURCES_YAML, "-m", METRICS_YAML, "-l", LOGS_YAML, "-s", TRACES_YAML, "-t", onlyGRPCPortYAML
        };
        CLIProcessor.main(cliArgs);
    }

    @Test
    public void testWithAuthModeNoneAndBasicCredentials() throws ParseException {
        String noneAuthModeYAML = Paths.get(cliResourcesPath, "negative", "none-auth-mode.yaml").toString();
        String[] cliArgs = new String[] {
                "-r", RESOURCES_YAML, "-m", METRICS_YAML, "-l", LOGS_YAML, "-s", TRACES_YAML, "-t", noneAuthModeYAML
        };
        CLIProcessor.main(cliArgs);
    }

    @Test(expectedExceptions = GeneratorException.class)
    public void testWithAuthModeBasicAndNoUsername() throws ParseException {
        String noUsernameYAML = Paths.get(cliResourcesPath, "negative", "no-username.yaml").toString();
        String[] cliArgs = new String[] {
                "-r", RESOURCES_YAML, "-m", METRICS_YAML, "-l", LOGS_YAML, "-s", TRACES_YAML, "-t", noUsernameYAML
        };
        CLIProcessor.main(cliArgs);
    }

    @Test(expectedExceptions = GeneratorException.class)
    public void testWithAuthModeBasicAndNoPassword() throws ParseException {
        String noPasswordYAML = Paths.get(cliResourcesPath, "negative", "no-password.yaml").toString();
        String[] cliArgs = new String[] {
                "-r", RESOURCES_YAML, "-m", METRICS_YAML, "-l", LOGS_YAML, "-s", TRACES_YAML, "-t", noPasswordYAML
        };
        CLIProcessor.main(cliArgs);
    }

    @Test(expectedExceptions = GeneratorException.class)
    public void testWithAuthModeBasicAndNoCredentials() throws ParseException {
        String noCredsYAML = Paths.get(cliResourcesPath, "negative", "no-credentials.yaml").toString();
        String[] cliArgs = new String[] {
                "-r", RESOURCES_YAML, "-m", METRICS_YAML, "-l", LOGS_YAML, "-s", TRACES_YAML, "-t", noCredsYAML
>>>>>>> 9b7040b3
        };
        CLIProcessor.main(cliArgs);
    }
}<|MERGE_RESOLUTION|>--- conflicted
+++ resolved
@@ -53,12 +53,15 @@
     }
 
     @Test
-<<<<<<< HEAD
     public void testAllGeneratorsOAuthGRPC() throws ParseException {
         String oauthTargetYAML = Paths.get(cliResourcesPath, "target-oauth.yaml").toString();
         String[] cliArgs = new String[] {
-                "-e", ENTITIES_YAML, "-m", METRICS_YAML, "-l", LOGS_YAML, "-s", TRACES_YAML, "-t", oauthTargetYAML
-=======
+                "-r", RESOURCES_YAML, "-m", METRICS_YAML, "-l", LOGS_YAML, "-s", TRACES_YAML, "-t", oauthTargetYAML
+        };
+        CLIProcessor.main(cliArgs);
+    }
+
+    @Test
     public void testWithJSONFormatInputs() throws ParseException {
         String cliResourcesPath = Paths.get(System.getProperty("user.dir"), "src", "test", "resources",
                 "test-definitions", "cli", "json").toString();
@@ -94,7 +97,7 @@
         CLIProcessor.main(cliArgs);
     }
 
-    @Test(expectedExceptions = GeneratorException.class)
+    @Test
     public void testWithoutAuthMode() throws ParseException {
         String noAuthModeYAML = Paths.get(cliResourcesPath, "negative", "no-auth-mode.yaml").toString();
         String[] cliArgs = new String[] {
@@ -103,7 +106,7 @@
         CLIProcessor.main(cliArgs);
     }
 
-    @Test(expectedExceptions = GeneratorException.class)
+    @Test
     public void testWithInvalidAuthMode() throws ParseException {
         String invalidAuthModeYAML = Paths.get(cliResourcesPath, "negative", "invalid-auth-mode.yaml").toString();
         String[] cliArgs = new String[] {
@@ -171,7 +174,6 @@
         String noCredsYAML = Paths.get(cliResourcesPath, "negative", "no-credentials.yaml").toString();
         String[] cliArgs = new String[] {
                 "-r", RESOURCES_YAML, "-m", METRICS_YAML, "-l", LOGS_YAML, "-s", TRACES_YAML, "-t", noCredsYAML
->>>>>>> 9b7040b3
         };
         CLIProcessor.main(cliArgs);
     }
