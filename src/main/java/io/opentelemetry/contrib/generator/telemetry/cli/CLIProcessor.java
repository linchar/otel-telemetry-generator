--- conflicted
+++ resolved
@@ -139,45 +139,33 @@
             throw new GeneratorException("Either restURL (for REST endpoint) or gRPCHost & gRPCPort (for gRPC endpoint) " +
                     "must be provided in environment target YAML");
         }
-        String authMode = targetEnvironmentDetails.getAuthMode() == null ? "" : targetEnvironmentDetails.getAuthMode();
-        authMode = authMode.toUpperCase();
+        String authMode = StringUtils.defaultString(targetEnvironmentDetails.getAuthMode()).toUpperCase();
         if (authMode.isBlank() || (!authMode.equals("NONE") && !authMode.equals("BASIC") && !authMode.equals("OAUTH"))) {
             log.warn("authMode not provided or invalid value provided in environment target YAML. Valid values are - none/basic/oauth." +
                     "Will use none authentication for data posting.");
             authMode = "NONE";
         }
         AuthHandler authHandler;
-<<<<<<< HEAD
-        if (authMode.equalsIgnoreCase("NONE")) {
-=======
-        if (targetEnvironmentDetails.getAuthMode() == null) {
-            throw new GeneratorException("Missing authMode in environment target YAML");
-        }
-        if (!(targetEnvironmentDetails.getAuthMode().equalsIgnoreCase("NONE") ||
-                targetEnvironmentDetails.getAuthMode().equalsIgnoreCase("BASIC"))) {
-            throw new GeneratorException("Invalid authMode in environment target YAML. Allowed - NONE, BASIC");
-        }
-        if (targetEnvironmentDetails.getAuthMode().equalsIgnoreCase("NONE")) {
->>>>>>> 9b7040b3
+        if (authMode.equals("NONE")) {
             authHandler = new NoAuthHandler();
-        } else if (authMode.equalsIgnoreCase("BASIC")) {
+        } else if (authMode.equals("BASIC")) {
             if (StringUtils.defaultString(targetEnvironmentDetails.getUsername()).isBlank()) {
-                throw new GeneratorException("Missing username in environment target YAML");
+                throw new GeneratorException("Select auth mode is Basic but username not provided");
             }
             if (StringUtils.defaultString(targetEnvironmentDetails.getPassword()).isBlank()) {
-                throw new GeneratorException("Missing password in environment target YAML");
+                throw new GeneratorException("Select auth mode is Basic but password not provided");
             }
             authHandler = new BasicAuthHandler(targetEnvironmentDetails.getUsername(),
                     targetEnvironmentDetails.getPassword());
         } else {
             if (StringUtils.defaultString(targetEnvironmentDetails.getTokenURL()).isBlank()) {
-                throw new GeneratorException("Missing tokenURL in environment target YAML");
+                throw new GeneratorException("Select auth mode is OAuth but tokenURL not provided");
             }
             if (StringUtils.defaultString(targetEnvironmentDetails.getClientId()).isBlank()) {
-                throw new GeneratorException("Missing clientId in environment target YAML");
+                throw new GeneratorException("Select auth mode is Basic but clientId not provided");
             }
             if (StringUtils.defaultString(targetEnvironmentDetails.getClientSecret()).isBlank()) {
-                throw new GeneratorException("Missing clientSecret in environment target YAML");
+                throw new GeneratorException("Select auth mode is Basic but clientSecret not provided");
             }
             authHandler = new OAuthHandler(targetEnvironmentDetails.getTokenURL(), targetEnvironmentDetails.getClientId(),
                     targetEnvironmentDetails.getClientSecret(), targetEnvironmentDetails.getScope());
