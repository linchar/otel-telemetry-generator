--- conflicted
+++ resolved
@@ -40,16 +40,8 @@
     @JsonIgnore
     private String id;
 
-<<<<<<< HEAD
-    public long validate(String requestID, Set<String> allEntityTypes, Integer globalPayloadFrequencySeconds, int eventIndex) {
-        id = "log_by_OTel_DataGen_" + eventIndex;
-=======
-    public long validate(String requestID, Set<String> allEntityTypes, Integer globalPayloadFrequencySeconds) {
-        if (StringUtils.defaultString(name).isBlank()) {
-            name = "log_by_ttg_" + ThreadLocalRandom.current().nextInt();
-            log.warn("Name not found for log. Using " + name);
-        }
->>>>>>> a5b66f6d
+    public long validate(String requestID, Set<String> allEntityTypes, Integer globalPayloadFrequencySeconds, int logIndex) {
+        id = "log_by_ttg_" + logIndex;
         if (copyCount == null || copyCount < 1) {
             copyCount = 1;
         }
